--- conflicted
+++ resolved
@@ -10,13 +10,10 @@
   describe("The random svd") {
 
     it("accurately approximates the first 10 eigenvectors and eigenvalues of a gaussian kernel matrix") {
-<<<<<<< HEAD
-      val k = UncorrelatedKernel1x1(GaussianKernel1D(10))
-      val xs = (0 until 500).map(x => Point(x))
-=======
+
       val k = UncorrelatedKernel1x1(GaussianKernel1D(100))
-      val xs = (0 until 1000).map(x => Point1D(x))
->>>>>>> 99ff5595
+      val xs = (0 until 1000).map(x => Point(x))
+
       val K = Kernel.computeKernelMatrix(xs, k)
       val Kdouble = K.map(_.toDouble)
       val (ur, lr, vrt) = RandomSVD.computeSVD(Kdouble, 10)
