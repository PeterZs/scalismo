--- conflicted
+++ resolved
@@ -79,17 +79,11 @@
     val extent = region.extent
     val center = ((extent - origin) * 0.5).toPoint
 
-<<<<<<< HEAD
     val translationParams = DenseVector[Float](1.5, 1.0, 3.5)
     val parameterVector = DenseVector[Float](1.5, 1.0, 3.5, Math.PI, -Math.PI / 2.0, -Math.PI)
-    val rigidTransform = RigidTransformationSpace3D().transformForParameters(parameterVector)
-=======
-      val translationParams = DenseVector[Float](1.5, 1.0, 3.5)
-      val parameterVector = DenseVector[Float](1.5, 1.0, 3.5, Math.PI, -Math.PI / 2.0, -Math.PI)
-      val trans = RigidTransformationSpace[_3D]().transformForParameters(parameterVector)
->>>>>>> 8117ae9a
-
-    val rigidTransformed = mesh warp rigidTransform
+    val trans = RigidTransformationSpace[_3D]().transformForParameters(parameterVector)
+
+    val rigidTransformed = mesh warp trans
 
     val regResult = LandmarkRegistration.rigid3DLandmarkRegistration(mesh.points.zip(rigidTransformed.points).toIndexedSeq)
 
@@ -105,7 +99,7 @@
     }
 
     it("Rigid Transformation forth and back of a mesh gives the same points ") {
-      val inverseTrans = regResult.transform.asInstanceOf[RigidTransformation3D].inverse
+      val inverseTrans = regResult.transform.asInstanceOf[RigidTransformation[_3D]].inverse
       val tranformed = mesh.warp(regResult.transform).warp(inverseTrans)
 
       for ((p, i) <- tranformed.points.zipWithIndex) {
