--- conflicted
+++ resolved
@@ -102,16 +102,13 @@
       val integrator = Integrator(IntegratorConfiguration(sampler))
 
       for (i <- 0 until 20) {
-<<<<<<< HEAD
-        val (_, phi_i) = eigPairs(i)
-        val phiImg = new ContinuousScalarImage1D(domain, (x: Point[_1D]) => phi_i(x)(0) * phi_i(x)(0), Some((_: Point[_1D]) => Vector(0.0)))
-=======
+
 
     	val (lambda_i, phi_i) = eigPairs(i)
-        def p(x : Point[OneD]) = 1.0 / domain.volume // the eigenfunction is orthogonal with respect to the measure p(x) (from the sampler)
-        val phiImg = new ContinuousScalarImage1D(domain, (x: Point[OneD]) => phi_i(x)(0) * phi_i(x)(0) * p(x), Some(Point1D => Vector1D(0.0)))
+        def p(x : Point[_1D]) = 1.0 / domain.volume // the eigenfunction is orthogonal with respect to the measure p(x) (from the sampler)
+        val phiImg = new ContinuousScalarImage1D(domain, (x: Point[_1D]) => phi_i(x)(0) * phi_i(x)(0) * p(x), Some(Point1D => Vector(0.0)))
 
->>>>>>> 99ff5595
+
         val v = integrator.integrateScalar(phiImg)
         v should be(1f plusOrMinus 0.1)
       }
