--- conflicted
+++ resolved
@@ -3,19 +3,12 @@
 import org.scalatest.FunSpec
 import org.scalatest.matchers.ShouldMatchers
 import org.statismo.stk.core.registration.Transformation
-<<<<<<< HEAD
-import org.statismo.stk.core.geometry.{Point, ThreeD}
-import org.statismo.stk.core.statisticalmodel.{LowRankGaussianProcess, LowRankGaussianProcessConfiguration}
-import org.statismo.stk.core.geometry.Vector3D
-=======
 import org.statismo.stk.core.geometry.{ Point, _3D, Vector }
 import Point.implicits._
 import org.statismo.stk.core.statisticalmodel.{LowRankGaussianProcess, LowRankGaussianProcessConfiguration}
->>>>>>> 5b646f39
 import org.statismo.stk.core.common.BoxedDomain3D
 import org.statismo.stk.core.numerics.UniformSampler3D
 import org.statismo.stk.core.numerics.UniformDistributionRandomSampler3D
-import org.statismo.stk.core.geometry
 
 class KernelTests extends FunSpec with ShouldMatchers {
   org.statismo.stk.core.initialize()
@@ -54,57 +47,37 @@
   describe("A sample covariance kernel") {
     it("can reproduce the covariance function from random samples") {
 
-<<<<<<< HEAD
-      val domain = BoxedDomain3D(Point3D(-5, 1, 3), Point3D(100, 90, 25))
-=======
-      val domain = BoxedDomain3D(Point(-5, 1, 3), Point(100, 80, 50))
->>>>>>> 5b646f39
+      val domain = BoxedDomain3D(Point(-5, 1, 3), Point(100, 90, 25))
 
       val samplerForNystromApprox = UniformSampler3D(domain, 7 * 7 * 7)
 
       val k = UncorrelatedKernel3x3(GaussianKernel3D(100.0))
-<<<<<<< HEAD
-      val mu = (pt: Point[ThreeD]) => Vector3D(1, 10, -5)
+      val mu = (pt: Point[_3D]) => Vector(1, 10, -5)
       val gpConf = LowRankGaussianProcessConfiguration(domain, samplerForNystromApprox, mu, k, 500)
-
       val gp = LowRankGaussianProcess.createLowRankGaussianProcess3D(gpConf)
 
       val sampleTransformations = for (i <- (0 until 5000).par) yield {
         // TODO: gp.sample() should (arguably) accept seed.
-        val sample: (Point[ThreeD] => geometry.Vector[ThreeD]) = gp.sample
-        new Transformation[ThreeD] {
-          def apply(x: Point[ThreeD]) = x + sample(x)
-
-          def takeDerivative(x: Point[ThreeD]) = ???
-=======
-      val mu = (pt: Point[_3D]) => Vector(1, 10, -5)
-      val gpConf = LowRankGaussianProcessConfiguration(domain, nystromSampler, mu, k, 500)
-      val gp = LowRankGaussianProcess.createLowRankGaussianProcess3D(gpConf)
-
-      val sampleTransformations = for (i <- (0 until 3000).par) yield {
-        val sample = gp.sample
+        val sample: (Point[_3D] => Vector[_3D]) = gp.sample
         new Transformation[_3D] {
           def apply(x: Point[_3D]) = x + sample(x)
           def takeDerivative(x: Point[_3D]) = throw new UnsupportedOperationException
->>>>>>> 5b646f39
         }
       }
 
 
       val testPtSampler = UniformDistributionRandomSampler3D(domain, 1)
       val pts = testPtSampler.sample.map(_._1)
+
+
       val sampleCovKernel = SampleCovarianceKernel3D(sampleTransformations.toIndexedSeq, pts.size)
 
       // since mu always returns the same vector, it's enough to calculate it once
-      val mux = mu(Point3D(0, 0, 0))
+      val mux = mu(Point(0, 0, 0))
       for (x <- pts.par) {
         val mu2 = sampleCovKernel.mu(x)
         for (d <- 0 until 3) {
-<<<<<<< HEAD
           mu2(d) should be(mux(d) plusOrMinus 0.2f)
-=======
-          sampleCovKernel.mu(x)(d) should be(mu(x)(d) plusOrMinus 0.2f)
->>>>>>> 5b646f39
         }
       }
 
@@ -112,13 +85,10 @@
         val gpxy = gp.cov(x, y)
         val sampleCovxy = sampleCovKernel(x, y)
         for (d1 <- 0 until 3; d2 <- 0 until 3) {
-<<<<<<< HEAD
           sampleCovxy(d1, d2) should be(gpxy(d1, d2) plusOrMinus 0.2f)
-=======
-          kxy(d1, d2) should be(sampleCovxy(d1, d2) plusOrMinus 0.2f)
->>>>>>> 5b646f39
         }
       }
+
     }
   }
 
