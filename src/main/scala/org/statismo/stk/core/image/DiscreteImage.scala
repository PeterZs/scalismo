package org.statismo.stk.core
package image

import scala.language.implicitConversions
import scala.{ specialized => spec }
import reflect.runtime.universe.{ TypeTag, typeOf }
import scala.reflect.ClassTag
import breeze.linalg.DenseVector
import breeze.linalg.DenseMatrix
import scala.reflect.ClassTag
import scala.util.Random
import org.statismo.stk.core.geometry._
import org.statismo.stk.core.common.PointData
import org.statismo.stk.core.common.ScalarValue
import org.statismo.stk.core.common.ScalarPointData

abstract class DiscreteImage[D <: Dim: DimOps, @specialized(Float, Short) Pixel] extends ScalarPointData[D, Pixel] {
  def domain: DiscreteImageDomain[D]
  val dimensionality = implicitly[DimOps[D]].toInt

  def apply(idx: Index[D]): Pixel = values(domain.indexToLinearIndex(idx))
  def isDefinedAt(idx: Index[D]): Boolean = {
    (0 until dimensionality).foldLeft(true)((res, d) => res && idx(d) >= 0 && idx(d) < domain.size(d))
  }
  override lazy val hashCode = super.hashCode

}

abstract class DiscreteScalarImage[D <: Dim: DimOps, Pixel] extends DiscreteImage[D, Pixel] {
  def valueDimensionality = 1
  def map[Pixel2: ScalarValue: ClassTag](f: Pixel => Pixel2): DiscreteScalarImage[D, Pixel2]
}

case class DiscreteScalarImage1D[@specialized(Short, Float) Pixel: ScalarValue](val domain: DiscreteImageDomain[_1D], val values: Array[Pixel]) extends DiscreteScalarImage[_1D, Pixel] {
  require(domain.numberOfPoints == values.size)
<<<<<<< HEAD
  def map[@specialized(Short, Float) A: ScalarValue: ClassTag](f: Pixel => A) = DiscreteScalarImage1D(this.domain, this.values.map(f))

=======
  def map[@specialized(Short, Float) A: ScalarValue : ClassTag](f: Pixel => A) = DiscreteScalarImage1D(this.domain, this.values.map(f))
>>>>>>> 4e0367da
}

case class DiscreteScalarImage2D[@specialized(Short, Float) Pixel: ScalarValue](val domain: DiscreteImageDomain[_2D], val values: Array[Pixel]) extends DiscreteScalarImage[_2D, Pixel] {
  require(domain.numberOfPoints == values.size)
  def map[@specialized(Short, Float) A: ScalarValue: ClassTag](f: Pixel => A) = DiscreteScalarImage2D(this.domain, this.values.map(f))
}

case class DiscreteScalarImage3D[@specialized(Short, Float) Pixel: ScalarValue](val domain: DiscreteImageDomain[_3D], val values: Array[Pixel]) extends DiscreteScalarImage[_3D, Pixel] {
  require(domain.numberOfPoints == values.size)
  def map[@specialized(Short, Float) A: ScalarValue: ClassTag](f: Pixel => A) = DiscreteScalarImage3D(this.domain, this.values.map(f))
}

object DiscreteImage1D {

  def random[Pixel: ScalarValue: ClassTag](domain: DiscreteImageDomain[_1D]): DiscreteScalarImage1D[Pixel] = {
    val ScalarValue = implicitly[ScalarValue[Pixel]]
    val N = domain.numberOfPoints
    val values = for (i <- 0 to N) yield Random.nextFloat
    DiscreteScalarImage1D(domain, values.map(ScalarValue.fromFloat(_)).toArray)
  }

}

object DiscreteImage2D {

  def random[Pixel: ScalarValue: ClassTag](domain: DiscreteImageDomain[_2D]): DiscreteScalarImage2D[Pixel] = {
    val ScalarValue = implicitly[ScalarValue[Pixel]]
    val N = domain.numberOfPoints
    val values = for (i <- 0 to N) yield Random.nextFloat
    DiscreteScalarImage2D(domain, values.map(ScalarValue.fromFloat(_)).toArray)
  }

}

object DiscreteImage3D {

  def random[Pixel: ScalarValue: ClassTag](domain: DiscreteImageDomain[_3D]): DiscreteScalarImage3D[Pixel] = {
    val ScalarValue = implicitly[ScalarValue[Pixel]]
    val N = domain.numberOfPoints
    val values = for (i <- 0 to N) yield Random.nextFloat
    DiscreteScalarImage3D(domain, values.map(ScalarValue.fromFloat(_)).toArray)
  }

}<|MERGE_RESOLUTION|>--- conflicted
+++ resolved
@@ -33,12 +33,7 @@
 
 case class DiscreteScalarImage1D[@specialized(Short, Float) Pixel: ScalarValue](val domain: DiscreteImageDomain[_1D], val values: Array[Pixel]) extends DiscreteScalarImage[_1D, Pixel] {
   require(domain.numberOfPoints == values.size)
-<<<<<<< HEAD
   def map[@specialized(Short, Float) A: ScalarValue: ClassTag](f: Pixel => A) = DiscreteScalarImage1D(this.domain, this.values.map(f))
-
-=======
-  def map[@specialized(Short, Float) A: ScalarValue : ClassTag](f: Pixel => A) = DiscreteScalarImage1D(this.domain, this.values.map(f))
->>>>>>> 4e0367da
 }
 
 case class DiscreteScalarImage2D[@specialized(Short, Float) Pixel: ScalarValue](val domain: DiscreteImageDomain[_2D], val values: Array[Pixel]) extends DiscreteScalarImage[_2D, Pixel] {
@@ -53,7 +48,7 @@
 
 object DiscreteImage1D {
 
-  def random[Pixel: ScalarValue: ClassTag](domain: DiscreteImageDomain[_1D]): DiscreteScalarImage1D[Pixel] = {
+  def random[Pixel: ScalarValue: ClassTag](domain: DiscreteImageDomain1D): DiscreteScalarImage1D[Pixel] = {
     val ScalarValue = implicitly[ScalarValue[Pixel]]
     val N = domain.numberOfPoints
     val values = for (i <- 0 to N) yield Random.nextFloat
@@ -64,7 +59,7 @@
 
 object DiscreteImage2D {
 
-  def random[Pixel: ScalarValue: ClassTag](domain: DiscreteImageDomain[_2D]): DiscreteScalarImage2D[Pixel] = {
+  def random[Pixel: ScalarValue: ClassTag](domain: DiscreteImageDomain2D): DiscreteScalarImage2D[Pixel] = {
     val ScalarValue = implicitly[ScalarValue[Pixel]]
     val N = domain.numberOfPoints
     val values = for (i <- 0 to N) yield Random.nextFloat
@@ -75,7 +70,7 @@
 
 object DiscreteImage3D {
 
-  def random[Pixel: ScalarValue: ClassTag](domain: DiscreteImageDomain[_3D]): DiscreteScalarImage3D[Pixel] = {
+  def random[Pixel: ScalarValue: ClassTag](domain: DiscreteImageDomain3D): DiscreteScalarImage3D[Pixel] = {
     val ScalarValue = implicitly[ScalarValue[Pixel]]
     val N = domain.numberOfPoints
     val values = for (i <- 0 to N) yield Random.nextFloat
