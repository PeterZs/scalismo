--- conflicted
+++ resolved
@@ -12,49 +12,19 @@
 import breeze.stats.mean
 
 case class LowRankGaussianProcessConfiguration[D <: Dim](
-<<<<<<< HEAD
-  val domain: Domain[D],
-  val sampler: Sampler[D],
-  val mean: Point[D] => Vector[D],
-  val cov: MatrixValuedPDKernel[D, D],
-  val numBasisFunctions: Int)
-
-class LowRankGaussianProcess[D <: Dim: DimOps](val domain: Domain[D],
-  val mean: Point[D] => Vector[D],
-  val eigenPairs: IndexedSeq[(Float, Point[D] => Vector[D])])
-  extends GaussianProcess[D] {
-
-  def rank = eigenPairs.size
-
-  val cov: MatrixValuedPDKernel[D, D] = new MatrixValuedPDKernel[D, D] {
-    def apply(x: Point[D], y: Point[D]): MatrixNxN[D] = {
-      val ptDim = implicitly[DimOps[D]].toInt
-      val phis = eigenPairs.map(_._2)
-
-      var outer = MatrixNxN.zeros[D]
-      for ((lambda_i, phi_i) <- eigenPairs) {
-        outer = outer + (phi_i(x) outer phi_i(y)) * lambda_i
-      }
-      outer
-
-    }
-  }
-
-=======
                                                           val domain: Domain[D],
-                                                          val sampler: Sampler[D, Point[D]],
+                                                          val sampler: Sampler[D],
                                                           val mean: Point[D] => Vector[D],
                                                           val cov: MatrixValuedPDKernel[D, D],
                                                           val numBasisFunctions: Int)
 
-class LowRankGaussianProcess[D <: Dim: DimTraits](domain: Domain[D],
+class LowRankGaussianProcess[D <: Dim: DimOps](domain: Domain[D],
                                                   mean: Point[D] => Vector[D],
                                                   val eigenPairs: IndexedSeq[(Float, Point[D] => Vector[D])])
   extends GaussianProcess[D](domain, mean, LowRankGaussianProcess.covFromEigenpairs(eigenPairs)) {
 
   def rank = eigenPairs.size
 
->>>>>>> 99ff5595
   def instance(alpha: DenseVector[Float]): Point[D] => Vector[D] = {
     require(eigenPairs.size == alpha.size)
     x =>
@@ -283,14 +253,13 @@
     new LowRankGaussianProcess3D(configuration.domain, configuration.mean, eigenPairs)
   }
 
-<<<<<<< HEAD
-=======
-
-  private def covFromEigenpairs[D <: Dim : DimTraits](eigenPairs : IndexedSeq[(Float, Point[D] => Vector[D])]) : MatrixValuedPDKernel[D, D]= {
-    val dimTraits = implicitly[DimTraits[D]]
+
+
+  private def covFromEigenpairs[D <: Dim : DimOps](eigenPairs : IndexedSeq[(Float, Point[D] => Vector[D])]) : MatrixValuedPDKernel[D, D]= {
+    val dimOps = implicitly[DimOps[D]]
     val cov: MatrixValuedPDKernel[D, D] = new MatrixValuedPDKernel[D, D] {
       def apply(x: Point[D], y: Point[D]): MatrixNxN[D] = {
-        val ptDim = dimTraits.dimensionality
+        val ptDim = dimOps.toInt
         val phis = eigenPairs.map(_._2)
 
         var outer = MatrixNxN.zeros[D]
@@ -304,7 +273,7 @@
     cov
   }
 
->>>>>>> 99ff5595
+
   /**
    * create a LowRankGaussianProcess using PCA
    * Currently, this is done by discretizing the transformations and computing the mean and the covariance
