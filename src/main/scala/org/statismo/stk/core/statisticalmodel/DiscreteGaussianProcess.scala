package org.statismo.stk.core.statisticalmodel

import org.statismo.stk.core.geometry._
import org.statismo.stk.core.common.Domain
import org.statismo.stk.core.numerics.Sampler
import org.statismo.stk.core.kernels._
import breeze.linalg.{DenseMatrix, DenseVector}
import breeze.stats.distributions.Gaussian
import org.statismo.stk.core.geometry.Vector
import org.statismo.stk.core.kernels.LandmarkKernel
import org.statismo.stk.core.kernels.LandmarkKernelNonRepeatingPoints

case class DiscreteGaussianProcessConfiguration[D <: Dim] (

                                                            val domain: Domain[D],
                                                            val sampler: Sampler[D],
                                                            val mean: Point[D] => Vector[D],
                                                            val points: IndexedSeq[Point[D]],
                                                            val cov: MatrixValuedPDKernel[D,D])

<<<<<<< HEAD
case class DiscreteGaussianProcess[D <: Dim: DimOps](val domain: Domain[D],
                                                        val mean: Point[D] => Vector[D], val points: IndexedSeq[Point[D]], val cov: MatrixValuedPDKernel[D,D]) extends GaussianProcess[D] {
=======
case class DiscreteGaussianProcess[D <: Dim: DimTraits](_domain: Domain[D],
                                                        _mean: Point[D] => Vector[D], val points: IndexedSeq[Point[D]], _cov: MatrixValuedPDKernel[D,D])
  extends GaussianProcess[D](_domain, _mean, _cov) {
>>>>>>> 99ff5595


  def outputDim = cov.outputDim
  private def N = points.size
  val rank = points.size*outputDim

  def instance(alpha: DenseVector[Float]): Point[D] => Vector[D] = {

    require(rank == alpha.size)

    val coefficients = alpha.valuesIterator.grouped(outputDim).toIndexedSeq.map(x => Vector(x.toArray))

    // Reshape alpha 1x(NxD) Vector to NxD Vector

    def kalpha(x: Point[D]) : Vector[D] = {

      val zeroVector = Vector.zeros[D]
      (0 until points.size).map { i =>  cov(x,points(i)) * coefficients(i) }.fold(zeroVector)((a, b) => { a + b })

    }

    x =>
    {
      mean(x) + kalpha(x)
    }
  }

  def sample: Point[D] => Vector[D] = {
    val coeffs = for (_ <- 0 until rank) yield Gaussian(0, 1).draw().toFloat
    instance(DenseVector(coeffs.toArray))
  }

  def jacobian(p: DenseVector[Float]) = { x: Point[D] =>
    val dim = x.dimensionality
    val J = DenseMatrix.zeros[Float](dim, points.size*dim)
    (0 until points.size).map(i => {
      J(::,(i*dim) until (i*dim + dim)) := cov(points(i),x).toBreezeMatrix
    })
    J
  }


}


object DiscreteGaussianProcess {

  def createDiscreteGaussianProcess1D(configuration: DiscreteGaussianProcessConfiguration[_1D]) = {
    new DiscreteGaussianProcess[_1D](configuration.domain, configuration.mean, configuration.points, configuration.cov)
  }

  def createDiscreteGaussianProcess2D(configuration: DiscreteGaussianProcessConfiguration[_2D]) = {
    new DiscreteGaussianProcess[_2D](configuration.domain, configuration.mean, configuration.points, configuration.cov)
  }

  def createDiscreteGaussianProcess3D(configuration: DiscreteGaussianProcessConfiguration[_3D]) = {
    new DiscreteGaussianProcess[_3D](configuration.domain, configuration.mean, configuration.points, configuration.cov)
  }

  def createLandmarkDiscreteGaussianProcess1D(configuration: DiscreteGaussianProcessConfiguration[_1D], trainingData: IndexedSeq[(Point[_1D], Vector[_1D])], sigma2: Double) = {

    val trainingDataWithNoise = trainingData.map {
      case (x, y) => (x, y, sigma2)
    }
    val nPoints = configuration.points.length
    val mean: Point[_1D] => Vector[_1D] = createLandmarkMean(trainingDataWithNoise, configuration.cov, configuration.mean)
    val landmarkCov: MatrixValuedPDKernel[_1D, _1D] = LandmarkKernel[_1D](configuration.cov, trainingDataWithNoise, nPoints * nPoints)

    new DiscreteGaussianProcess[_1D](configuration.domain, mean, configuration.sampler.sample.map(_._1), landmarkCov)
  }

  def createLandmarkDiscreteGaussianProcess2D(configuration: DiscreteGaussianProcessConfiguration[_2D], trainingData: IndexedSeq[(Point[_2D], Vector[_2D])], sigma2: Double) = {

    val trainingDataWithNoise = trainingData.map {
      case (x, y) => (x, y, sigma2)
    }
    val nPoints = configuration.points.length
    val mean: Point[_2D] => Vector[_2D] = createLandmarkMean(trainingDataWithNoise, configuration.cov, configuration.mean)
    val landmarkCov = LandmarkKernel[_2D](configuration.cov, trainingDataWithNoise, nPoints * nPoints)
    new DiscreteGaussianProcess[_2D](configuration.domain, mean, configuration.points, landmarkCov)
  }

  def createLandmarkBaseGaussianProcess3D(configuration: DiscreteGaussianProcessConfiguration[_3D], trainingData: IndexedSeq[(Point[_3D], Vector[_3D])], sigma2: Double) = {

    val trainingDataWithNoise = trainingData.map {
      case (x, y) => (x, y, sigma2)
    }
    val nPoints = configuration.points.length
    val mean: Point[_3D] => Vector[_3D] = createLandmarkMean(trainingDataWithNoise, configuration.cov, configuration.mean)
    val landmarkCov = LandmarkKernel[_3D](configuration.cov, trainingDataWithNoise, nPoints * nPoints)
    new DiscreteGaussianProcess[_3D](configuration.domain, mean, configuration.points, landmarkCov)
  }

  def createCacheOptimizedLandmarkBaseGaussianProcess3D(configuration: DiscreteGaussianProcessConfiguration[_3D], trainingData: IndexedSeq[(Point[_3D], Vector[_3D])], sigma2: Double, meshSize: Int) = {

    val trainingDataWithNoise = trainingData.map {
      case (x, y) => (x, y, sigma2)
    }
    val nPoints = configuration.points.size
    val mean: Point[_3D] => Vector[_3D] = createLandmarkMean(trainingDataWithNoise, configuration.cov, configuration.mean)
    val landmarkCov = LandmarkKernelNonRepeatingPoints[_3D](configuration.cov, trainingDataWithNoise, meshSize)
    new DiscreteGaussianProcess[_3D](configuration.domain, mean, configuration.points, landmarkCov)
  }

  // TODO this is pretty much the same code as the landmark kernel! refactor?
  private def createLandmarkMean[D <: Dim: DimOps](trainingData: IndexedSeq[(Point[D], Vector[D], Double)], kernel: MatrixValuedPDKernel[D, D], mean: (Point[D]) => Vector[D]): (Point[D]) => Vector[D] = {

    val dim = kernel.outputDim
    val N = trainingData.size*dim
    def flatten(v: IndexedSeq[Vector[D]]) = DenseVector(v.flatten(_.data).toArray)

    val (xs, ys, sigma2s) = trainingData.unzip3

    val meanvec = xs.map(mean)
    val mVec = flatten(meanvec)
    val yVec = flatten(ys)
    val fVec = yVec-mVec

    val noise = breeze.linalg.diag(DenseVector(sigma2s.map(x => List.fill(dim)(x)).flatten.toArray))

    val K_inv = breeze.linalg.pinv(Kernel.computeKernelMatrix[D](xs,kernel).map(_.toDouble) + noise)

    def f(x: Point[D]) : Vector[D] = {
      val kstar = Kernel.computeKernelVectorFor[D](x,xs,kernel)
      Vector[D](((kstar * K_inv).map(_.toFloat) * fVec).toArray)
    }

    f
  }


}<|MERGE_RESOLUTION|>--- conflicted
+++ resolved
@@ -18,14 +18,11 @@
                                                             val points: IndexedSeq[Point[D]],
                                                             val cov: MatrixValuedPDKernel[D,D])
 
-<<<<<<< HEAD
-case class DiscreteGaussianProcess[D <: Dim: DimOps](val domain: Domain[D],
-                                                        val mean: Point[D] => Vector[D], val points: IndexedSeq[Point[D]], val cov: MatrixValuedPDKernel[D,D]) extends GaussianProcess[D] {
-=======
-case class DiscreteGaussianProcess[D <: Dim: DimTraits](_domain: Domain[D],
+
+case class DiscreteGaussianProcess[D <: Dim: DimOps](_domain: Domain[D],
                                                         _mean: Point[D] => Vector[D], val points: IndexedSeq[Point[D]], _cov: MatrixValuedPDKernel[D,D])
   extends GaussianProcess[D](_domain, _mean, _cov) {
->>>>>>> 99ff5595
+
 
 
   def outputDim = cov.outputDim
