--- conflicted
+++ resolved
@@ -249,13 +249,6 @@
     // procedure for the nystrom approximation as described in 
     // Gaussian Processes for machine Learning (Rasmussen and Williamson), Chapter 4, Page 99
 
-<<<<<<< HEAD
-    val volumeOfSampleRegion = sampler.volumeOfSampleRegion
-=======
-    val createVector = implicitly[DimTraits[D]].createVector _ // get the create vector function for the right dimension
-
->>>>>>> 99ff5595
-
     val (ptsForNystrom, _) = sampler.sample.unzip
 
     // deppending on the sampler, it may happen that we did not sample all the points we wanted 
