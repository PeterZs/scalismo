package smptk
package registration

import image.CoordVector
import image.Geometry.{ CoordVector1D, CoordVector2D, CoordVector3D }
import common.BoxedRegion
import breeze.linalg.{ DenseVector, DenseMatrix, linspace }
import breeze.stats.distributions.Gaussian
import smptk.common.DiscreteDomain
import smptk.common.{ BoxedRegion1D, BoxedRegion2D, BoxedRegion3D }
import smptk.numerics.{ UniformSampler1D, UniformSampler2D, UniformSampler3D }
import smptk.numerics.Sampler
<<<<<<< HEAD
import smptk.registration.Kernel
=======
>>>>>>> f01279cf
import smptk.io.MeshIO
import smptk.mesh.TriangleMesh
import smptk.image.Utils
import smptk.mesh.TriangleMeshDomain
import java.io.File
import smptk.numerics.UniformSampler1D
import smptk.numerics.UniformSampler
<<<<<<< HEAD

=======
import smptk.numerics.UniformSampler1D
import breeze.plot.{ plot, Figure }
>>>>>>> f01279cf

case class GaussianProcess[CV[A] <: CoordVector[A]](val domain: BoxedRegion[CV], val mean: CV[Double] => DenseVector[Double], val cov: PDKernel[CV]) {

  type PointSample = IndexedSeq[CV[Double]]

  def sample: (PointSample => IndexedSeq[DenseVector[Double]]) = { (xs: PointSample) =>
    {
      val n = xs.size
      val d = cov.outputDim
      val meanVec = DenseVector.zeros[Double](n * d)
      for (i <- 0 until n; di <- 0 until d) meanVec(i * d + di) = mean(xs(i))(di)
      val covMatrix = Kernel.computeKernelMatrix(xs, cov)
      val noise = breeze.linalg.diag(DenseVector.ones[Double](xs.size)) * 1e-6 // gaussian noise for stability 
      val lMat = breeze.linalg.cholesky(covMatrix + noise)
      val u = for (_ <- 0 until xs.size) yield breeze.stats.distributions.Gaussian(0, 1).draw()
      val uVec = DenseVector(u.toArray)
      val sampleVec = meanVec + lMat * uVec // the sample as a long vector

      // now we group it 
      // TODO make me more efficient and elegant
      val sampleSeq = sampleVec.toArray.toIndexedSeq
      val pointSampleValues = sampleSeq.grouped(d).map(ptVec => DenseVector(ptVec.toArray))
      pointSampleValues.toIndexedSeq
    }
  }
}


case class LowRankGaussianProcessConfiguration[CV[A] <: CoordVector[A]](
  val domain : BoxedRegion[CV],
  val mean : CV[Double] => DenseVector[Double],
  val cov : PDKernel[CV],
  val numBasisFunctions: Int,
  val numPointsForNystrom: Int
)

trait LowRankGaussianProcess[CV[A] <: CoordVector[A]] {

<<<<<<< HEAD
  def uniformSampler : UniformSampler[CV]
  val domain : BoxedRegion[CV]
  val m : CV[Double] => DenseVector[Double]
  val k : PDKernel[CV] 
  
  val numPointsForNystrom = 300
  val numBasisFunctions = 100
  
  val (eigenPairs, n) = Kernel.computeNystromApproximation(k, domain, numBasisFunctions, numPointsForNystrom, uniformSampler)
=======
  def uniformSampler: UniformSampler[CV]
>>>>>>> f01279cf

  def configuration : LowRankGaussianProcessConfiguration[CV]
  val domain = configuration.domain
  val mean = configuration.mean
  val cov = configuration.cov
  val numBasisFunctions = configuration.numBasisFunctions
  val numPointsForNystrom = configuration.numPointsForNystrom
  
  val (lambdas, phis, effectiveNumBasisFunctions) = Kernel.computeNystromApproximation(cov, domain, numBasisFunctions, numPointsForNystrom, uniformSampler)
  def instance(alpha: DenseVector[Double]): CV[Double] => DenseVector[Double] = {
    require(lambdas.size == alpha.size)
    x =>
<<<<<<< HEAD
    {
      eigenPairs.zipWithIndex.par.map(eigPairWithIndex => {
        val ((lambda, phi), i) = eigPairWithIndex
        phi(x) * alpha(i) * math.sqrt(lambda)
      }).foldLeft(m(x))(_ + _)
    }
    
  }
  
  def sample: CV[Double] => DenseVector[Double] = { 
      val coeffs = for (_ <- 0 until n) yield breeze.stats.distributions.Gaussian(0, 1).draw()
      instance(DenseVector(coeffs.toArray))
=======
      {
        val phisAtx = phis(x)
        val phisxsize = phisAtx.size

        assert(lambdas.size == phisAtx.size && lambdas.size == effectiveNumBasisFunctions)

        val deformationsAtX = (0 until effectiveNumBasisFunctions).map(i => {
          phisAtx(i) * alpha(i) * math.sqrt(lambdas(i))
        })
        deformationsAtX.foldLeft(mean(x))(_ + _)
      }
>>>>>>> f01279cf
  }

  def sample: CV[Double] => DenseVector[Double] = {
    val coeffs = for (_ <- 0 until effectiveNumBasisFunctions) yield Gaussian(0, 1).draw()
    instance(DenseVector(coeffs.toArray))
  }

  def jacobian(p: DenseVector[Double]) = { x: CV[Double] =>
    val phisAtx = phis(x)
    val dim = x.dimensionality
    val J = DenseMatrix.zeros[Double](dim, effectiveNumBasisFunctions)
    (0 until effectiveNumBasisFunctions).map(i => {
      J(::, i) := phisAtx(i) * math.sqrt(lambdas(i))
    })
    J
  }

<<<<<<< HEAD
case class LowRankGaussianProcess1D(val domain: BoxedRegion1D, val m: CoordVector1D[Double] => DenseVector[Double], val k: PDKernel[CoordVector1D]) 
extends LowRankGaussianProcess[CoordVector1D] {
	
	def uniformSampler = UniformSampler1D()
=======
>>>>>>> f01279cf
}

case class LowRankGaussianProcess1D(configuration : LowRankGaussianProcessConfiguration[CoordVector1D])
  extends LowRankGaussianProcess[CoordVector1D] {

<<<<<<< HEAD
case class LowRankGaussianProcess2D(val domain: BoxedRegion2D, val m: CoordVector2D[Double] => DenseVector[Double], val k: PDKernel[CoordVector2D]) 
extends LowRankGaussianProcess[CoordVector2D] {
	
	def uniformSampler = UniformSampler2D()
}

case class LowRankGaussianProcess3D(val domain: BoxedRegion3D, val m: CoordVector3D[Double] => DenseVector[Double], val k: PDKernel[CoordVector3D]) 
extends LowRankGaussianProcess[CoordVector3D] {
	
	def uniformSampler = UniformSampler3D()
=======
  def uniformSampler = UniformSampler1D()
}

case class LowRankGaussianProcess2D(configuration : LowRankGaussianProcessConfiguration[CoordVector2D])
  extends LowRankGaussianProcess[CoordVector2D] {

  def uniformSampler = UniformSampler2D()
>>>>>>> f01279cf
}

case class LowRankGaussianProcess3D(configuration : LowRankGaussianProcessConfiguration[CoordVector3D])
  extends LowRankGaussianProcess[CoordVector3D] {

  def uniformSampler = UniformSampler3D()
}

object GaussianProcess {

  def regression[CV[A] <: CoordVector[A]](gp: GaussianProcess[CV], trainingData: IndexedSeq[(CV[Double], DenseVector[Double])], sigma2: Double) = {

    def flatten(v: IndexedSeq[DenseVector[Double]]) = DenseVector(v.flatten(_.toArray).toArray)
    val d = gp.cov.outputDim
    val (xs, ys) = trainingData.unzip
    val yVec = flatten(ys)
    val meanValues = xs.map(gp.mean(_))
    val mVec = flatten(meanValues)
    val kxx = Kernel.computeKernelMatrix(xs, gp.cov)

    val kinv = breeze.linalg.inv(kxx + DenseMatrix.eye[Double](kxx.cols) * sigma2)

    def mp(x: CV[Double]): DenseVector[Double] = {
      val kxs = Kernel.computeKernelVectorFor(x, xs, gp.cov)
      gp.mean(x) + (kxs * (kinv * (yVec - mVec)))

    }

    val kp = new PDKernel[CV] {
      def apply(x1: CV[Double], x2: CV[Double]): DenseMatrix[Double] = {
        val kx1xs = Kernel.computeKernelVectorFor(x1, xs, gp.cov)
        val kx2xs = Kernel.computeKernelVectorFor(x2, xs, gp.cov)
        gp.cov(x1, x2) - (kx1xs * (kinv * kx2xs.t))
      }
      def outputDim = d
    }
    GaussianProcess(gp.domain, mp, kp)
  }
<<<<<<< HEAD
  
  def main(args : Array[String]) { 
          val cov = UncorrelatedKernelND(GaussianKernel3D(40), 3)
         val mesh = MeshIO.readHDF5(new File("/export/zambia/tmp/mesh.h5")).get
         val meshPoints = mesh.domain.points.toIndexedSeq
         val region = mesh.boundingBox
         val gp = LowRankGaussianProcess3D(region, _ => DenseVector(0., 0., 0.), cov)
// 
         val sample = gp.sample
         
         val newPoints = meshPoints.map(  pt => {
           val samplePt = gp.sample(pt)
           CoordVector3D(pt(0) + 10 * samplePt(0), pt(1) + 10 * samplePt(1), pt(2) + 10 * samplePt(2)) 
         })
//         val newMesh = TriangleMesh(TriangleMeshDomain(newPoints, mesh.domain.cells))
      
      
         val vtkpd = Utils.meshToVTKMesh(mesh)
         Utils.showVTK(vtkpd)
  }
  
=======

  def main(args: Array[String]) {

    val cov = UncorrelatedKernelND(GaussianKernel3D(40), 3)
    val mesh = MeshIO.readHDF5(new File("/home/luethi/workspace/smptk/src/test/resources/facemesh.h5")).get
    val meshPoints = mesh.domain.points
    val region = mesh.boundingBox

    val gpConfiguration = LowRankGaussianProcessConfiguration[CoordVector3D](
        region, 
        (x : CoordVector3D[Double]) => DenseVector(0., 0., 0.), 
        cov, 
        100, 
        500)
    val gp = LowRankGaussianProcess3D(gpConfiguration)

    for (i <- 0 until 3) {
      val sample = gp.sample

      val newPoints = meshPoints.par.map(pt => {
        val samplePt = sample(pt)
        CoordVector3D(pt(0) + 10 * samplePt(0), pt(1) + 10 * samplePt(1), pt(2) + 10 * samplePt(2))
      })
      val newMesh = TriangleMesh(TriangleMeshDomain(newPoints.toIndexedSeq, mesh.domain.cells))

      val vtkpd = Utils.meshToVTKMesh(newMesh)
      Utils.showVTK(vtkpd)
    }
    //	  val cov = GaussianKernel1D(10)
    //	  val gp = LowRankGaussianProcess1D(BoxedRegion1D(CoordVector1D(0.), CoordVector1D(100.)), _ => DenseVector(0.), cov)
    //	  val sample = gp.sample
    //	  
    //	  val f = Figure()
    //	  val p = f.subplot(0)
    //	  val xs = linspace(0, 100)
    //	  p += plot(xs, xs.map(x => sample(CoordVector1D(x))(0)))																																																		
  }

>>>>>>> f01279cf
}<|MERGE_RESOLUTION|>--- conflicted
+++ resolved
@@ -10,10 +10,6 @@
 import smptk.common.{ BoxedRegion1D, BoxedRegion2D, BoxedRegion3D }
 import smptk.numerics.{ UniformSampler1D, UniformSampler2D, UniformSampler3D }
 import smptk.numerics.Sampler
-<<<<<<< HEAD
-import smptk.registration.Kernel
-=======
->>>>>>> f01279cf
 import smptk.io.MeshIO
 import smptk.mesh.TriangleMesh
 import smptk.image.Utils
@@ -21,12 +17,10 @@
 import java.io.File
 import smptk.numerics.UniformSampler1D
 import smptk.numerics.UniformSampler
-<<<<<<< HEAD
 
-=======
 import smptk.numerics.UniformSampler1D
 import breeze.plot.{ plot, Figure }
->>>>>>> f01279cf
+
 
 case class GaussianProcess[CV[A] <: CoordVector[A]](val domain: BoxedRegion[CV], val mean: CV[Double] => DenseVector[Double], val cov: PDKernel[CV]) {
 
@@ -65,19 +59,8 @@
 
 trait LowRankGaussianProcess[CV[A] <: CoordVector[A]] {
 
-<<<<<<< HEAD
-  def uniformSampler : UniformSampler[CV]
-  val domain : BoxedRegion[CV]
-  val m : CV[Double] => DenseVector[Double]
-  val k : PDKernel[CV] 
-  
-  val numPointsForNystrom = 300
-  val numBasisFunctions = 100
-  
-  val (eigenPairs, n) = Kernel.computeNystromApproximation(k, domain, numBasisFunctions, numPointsForNystrom, uniformSampler)
-=======
+
   def uniformSampler: UniformSampler[CV]
->>>>>>> f01279cf
 
   def configuration : LowRankGaussianProcessConfiguration[CV]
   val domain = configuration.domain
@@ -90,20 +73,6 @@
   def instance(alpha: DenseVector[Double]): CV[Double] => DenseVector[Double] = {
     require(lambdas.size == alpha.size)
     x =>
-<<<<<<< HEAD
-    {
-      eigenPairs.zipWithIndex.par.map(eigPairWithIndex => {
-        val ((lambda, phi), i) = eigPairWithIndex
-        phi(x) * alpha(i) * math.sqrt(lambda)
-      }).foldLeft(m(x))(_ + _)
-    }
-    
-  }
-  
-  def sample: CV[Double] => DenseVector[Double] = { 
-      val coeffs = for (_ <- 0 until n) yield breeze.stats.distributions.Gaussian(0, 1).draw()
-      instance(DenseVector(coeffs.toArray))
-=======
       {
         val phisAtx = phis(x)
         val phisxsize = phisAtx.size
@@ -115,7 +84,6 @@
         })
         deformationsAtX.foldLeft(mean(x))(_ + _)
       }
->>>>>>> f01279cf
   }
 
   def sample: CV[Double] => DenseVector[Double] = {
@@ -132,31 +100,11 @@
     })
     J
   }
-
-<<<<<<< HEAD
-case class LowRankGaussianProcess1D(val domain: BoxedRegion1D, val m: CoordVector1D[Double] => DenseVector[Double], val k: PDKernel[CoordVector1D]) 
-extends LowRankGaussianProcess[CoordVector1D] {
-	
-	def uniformSampler = UniformSampler1D()
-=======
->>>>>>> f01279cf
 }
 
 case class LowRankGaussianProcess1D(configuration : LowRankGaussianProcessConfiguration[CoordVector1D])
   extends LowRankGaussianProcess[CoordVector1D] {
 
-<<<<<<< HEAD
-case class LowRankGaussianProcess2D(val domain: BoxedRegion2D, val m: CoordVector2D[Double] => DenseVector[Double], val k: PDKernel[CoordVector2D]) 
-extends LowRankGaussianProcess[CoordVector2D] {
-	
-	def uniformSampler = UniformSampler2D()
-}
-
-case class LowRankGaussianProcess3D(val domain: BoxedRegion3D, val m: CoordVector3D[Double] => DenseVector[Double], val k: PDKernel[CoordVector3D]) 
-extends LowRankGaussianProcess[CoordVector3D] {
-	
-	def uniformSampler = UniformSampler3D()
-=======
   def uniformSampler = UniformSampler1D()
 }
 
@@ -164,7 +112,6 @@
   extends LowRankGaussianProcess[CoordVector2D] {
 
   def uniformSampler = UniformSampler2D()
->>>>>>> f01279cf
 }
 
 case class LowRankGaussianProcess3D(configuration : LowRankGaussianProcessConfiguration[CoordVector3D])
@@ -203,29 +150,7 @@
     }
     GaussianProcess(gp.domain, mp, kp)
   }
-<<<<<<< HEAD
-  
-  def main(args : Array[String]) { 
-          val cov = UncorrelatedKernelND(GaussianKernel3D(40), 3)
-         val mesh = MeshIO.readHDF5(new File("/export/zambia/tmp/mesh.h5")).get
-         val meshPoints = mesh.domain.points.toIndexedSeq
-         val region = mesh.boundingBox
-         val gp = LowRankGaussianProcess3D(region, _ => DenseVector(0., 0., 0.), cov)
-// 
-         val sample = gp.sample
-         
-         val newPoints = meshPoints.map(  pt => {
-           val samplePt = gp.sample(pt)
-           CoordVector3D(pt(0) + 10 * samplePt(0), pt(1) + 10 * samplePt(1), pt(2) + 10 * samplePt(2)) 
-         })
-//         val newMesh = TriangleMesh(TriangleMeshDomain(newPoints, mesh.domain.cells))
-      
-      
-         val vtkpd = Utils.meshToVTKMesh(mesh)
-         Utils.showVTK(vtkpd)
-  }
-  
-=======
+
 
   def main(args: Array[String]) {
 
@@ -263,6 +188,4 @@
     //	  val xs = linspace(0, 100)
     //	  p += plot(xs, xs.map(x => sample(CoordVector1D(x))(0)))																																																		
   }
-
->>>>>>> f01279cf
 }