/*
 * Copyright 2015 University of Basel, Graphics and Vision Research Group
 *
 * Licensed under the Apache License, Version 2.0 (the "License");
 * you may not use this file except in compliance with the License.
 * You may obtain a copy of the License at
 *
 *     http://www.apache.org/licenses/LICENSE-2.0
 *
 * Unless required by applicable law or agreed to in writing, software
 * distributed under the License is distributed on an "AS IS" BASIS,
 * WITHOUT WARRANTIES OR CONDITIONS OF ANY KIND, either express or implied.
 * See the License for the specific language governing permissions and
 * limitations under the License.
 */
package scalismo.geometry

import breeze.linalg.DenseVector

import scala.language.implicitConversions
import scala.reflect.ClassTag

/**
 * An n-dimensional Vector
 */
class Vector[D <: Dim: NDSpace] private (private[scalismo] override val data: Array[Float]) extends Coordinate[D, Float] with CoordinateOps[D, Float, Vector[D]] {

<<<<<<< HEAD
  override val classTagScalar = implicitly[ClassTag[Float]]
  override def createRepr(data: Array[Float]) = new Vector(data)
=======
  override val classTagScalar: ClassTag[Float] = implicitly[ClassTag[Float]]
  override def createConcreteRepresentation(data: Array[Float]): Vector[D] = new Vector(data)
>>>>>>> 7692e74c

  def norm: Double = math.sqrt(norm2)

  def norm2: Double = {
    var norm2 = 0.0
    var i = 0
    while (i < dimensionality) {
      norm2 += data(i) * data(i)
      i += 1
    }
    norm2
  }

  def +(that: Vector[D]): Vector[D] = {
    val newData = new Array[Float](dimensionality)
    var i = 0
    while (i < dimensionality) {
      newData(i) = this.data(i) + that.data(i)
      i += 1
    }
    Vector[D](newData)
  }

  def -(that: Vector[D]): Vector[D] = {
    val newData = new Array[Float](dimensionality)
    var i = 0
    while (i < dimensionality) {
      newData(i) = this.data(i) - that.data(i)
      i += 1
    }
    Vector[D](newData)
  }

  def *(s: Double): Vector[D] = {
    val newData = new Array[Float](dimensionality)
    var i = 0
    val sFloat = s.toFloat
    while (i < dimensionality) {
      newData(i) = this.data(i) * sFloat
      i += 1
    }
    Vector[D](newData)
  }

  def toPoint: Point[D] = Point[D](data)

  def dot(that: Vector[D]): Float = {
    val d = dimensionality

    var dotprod = 0f
    var i = 0
    while (i < d) {
      dotprod += this(i) * that(i)
      i += 1
    }
    dotprod
  }

  def outer(that: Vector[D]): SquareMatrix[D] = {

    require(that.dimensionality == dimensionality)
    val d = dimensionality

    val data = new Array[Float](d * d)
    var i = 0
    var j = 0
    while (i < d) {
      j = 0
      while (j < d) {
        data(j * d + i) = this(i) * that(j)
        j += 1
      }
      i += 1
    }
    SquareMatrix[D](data)
  }

  protected override def canEqual(other: Any): Boolean = other.isInstanceOf[Vector[D]]
}

object Vector {

  def apply[D <: Dim: NDSpace](d: Array[Float]) = new Vector[D](d)
  def apply(x: Float): Vector[_1D] = new Vector[_1D](Array(x))
  def apply(x: Float, y: Float): Vector[_2D] = new Vector[_2D](Array(x, y))
  def apply(x: Float, y: Float, z: Float): Vector[_3D] = new Vector[_3D](Array(x, y, z))

  def zeros[D <: Dim: NDSpace] = {
    val dim = implicitly[NDSpace[D]].dimensionality
    new Vector[D](Array.fill[Float](dim)(0f))
  }

  def crossproduct(u: Vector[_3D], v: Vector[_3D]): Vector[_3D] = {
    Vector(u(1) * v(2) - u(2) * v(1), u(2) * v(0) - u(0) * v(2), u(0) * v(1) - u(1) * v(0))
  }

  def fromBreezeVector[D <: Dim: NDSpace](breeze: DenseVector[Float]): Vector[D] = {
    val dim = implicitly[NDSpace[D]].dimensionality
    require(breeze.size == dim, s"Invalid size of breeze vector (${breeze.size} != $dim)")
    Vector.apply[D](breeze.data)
  }

  object implicits {
    implicit def vector1DToFloat(v: Vector[_1D]): Float = v(0)
    implicit def floatToVector1D(f: Float): Vector[_1D] = Vector(f)
    implicit def tupleOfFloatToVector2D(t: (Float, Float)): Vector[_2D] = Vector(t._1, t._2)
    implicit def tupleOfFloatToVector3D(t: (Float, Float, Float)): Vector[_3D] = Vector(t._1, t._2, t._3)
  }
}
<|MERGE_RESOLUTION|>--- conflicted
+++ resolved
@@ -25,13 +25,8 @@
  */
 class Vector[D <: Dim: NDSpace] private (private[scalismo] override val data: Array[Float]) extends Coordinate[D, Float] with CoordinateOps[D, Float, Vector[D]] {
 
-<<<<<<< HEAD
-  override val classTagScalar = implicitly[ClassTag[Float]]
-  override def createRepr(data: Array[Float]) = new Vector(data)
-=======
   override val classTagScalar: ClassTag[Float] = implicitly[ClassTag[Float]]
   override def createConcreteRepresentation(data: Array[Float]): Vector[D] = new Vector(data)
->>>>>>> 7692e74c
 
   def norm: Double = math.sqrt(norm2)
 
