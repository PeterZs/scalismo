--- conflicted
+++ resolved
@@ -15,11 +15,8 @@
  */
 package scalismo.image.filter
 
-<<<<<<< HEAD
 import scalismo.common.{ ScalarArray, Scalar }
-=======
 import scalismo.common.DiscreteDomain.CanBound
->>>>>>> b750753e
 import scalismo.image.{ CanInterpolate, DiscreteScalarImage }
 import scalismo.geometry._
 import scalismo.utils.{ CanConvertToVtk, ImageConversion }
@@ -34,11 +31,7 @@
    * Computes a (signed) distance transform of the image.
    * @note The value that is returned is not the euclidean distance unless the image has unit spacing. Even worse, the distance might depend on the spacing of the image.
    */
-<<<<<<< HEAD
-  def distanceTransform[D <: Dim: NDSpace: CanConvertToVtk: CanInterpolate, A: Scalar: ClassTag: TypeTag](img: DiscreteScalarImage[D, A]): DiscreteScalarImage[D, Float] = {
-=======
-  def distanceTransform[D <: Dim: NDSpace: CanConvertToVTK: CanInterpolate: CanBound, A: Numeric: ClassTag: TypeTag](img: DiscreteScalarImage[D, A]): DiscreteScalarImage[D, Float] = {
->>>>>>> b750753e
+  def distanceTransform[D <: Dim: NDSpace: CanConvertToVtk: CanInterpolate: CanBound, A: Scalar: ClassTag: TypeTag](img: DiscreteScalarImage[D, A]): DiscreteScalarImage[D, Float] = {
 
     val scalar = implicitly[Scalar[A]]
 
